--- conflicted
+++ resolved
@@ -75,18 +75,13 @@
           <div className={styles.container}>{props.children}</div>
         </Content>
         <Footer className={styles.footer}>
-<<<<<<< HEAD
-          React App &copy; 2019 Fomo Bros{' '}
+          Polar &copy; 2019 Fomo Bros{' '}
           <Button
             type="link"
             className={styles.btn}
             onClick={setEnglish}
             data-tid="english"
           >
-=======
-          Polar &copy; 2019 Fomo Bros{' '}
-          <a href="/#" data-tid="english" onClick={setEnglish}>
->>>>>>> 0f17812b
             EN
           </Button>
           |
